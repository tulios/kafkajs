const { KafkaJSMetadataNotLoaded } = require('../errors')
const { staleMetadata } = require('../protocol/error')
const groupMessagesPerPartition = require('./groupMessagesPerPartition')
const createTopicData = require('./createTopicData')
const responseSerializer = require('./responseSerializer')

const { keys } = Object

/**
 * @param {Object} options
 * @param {import("../../types").Logger} options.logger
 * @param {import("../../types").Cluster} options.cluster
 * @param {ReturnType<import("../../types").ICustomPartitioner>} options.partitioner
 * @param {import("./eosManager").EosManager} options.eosManager
 * @param {import("../retry").Retrier} options.retrier
 */
module.exports = ({ logger, cluster, partitioner, eosManager, retrier }) => {
  return async ({ acks, timeout, compression, topicMessages }) => {
    /** @type {Map<import("../../types").Broker, any[]>} */
    const responsePerBroker = new Map()

<<<<<<< HEAD
    const topics = topicMessages.map(message => message.topic)

=======
    /** @param {Map<import("../../types").Broker, any[]>} responsePerBroker */
>>>>>>> a733eaa2
    const createProducerRequests = async responsePerBroker => {
      const topicMetadata = new Map()

      await cluster.refreshMetadataIfNecessary(topics)

      for (const { topic, messages } of topicMessages) {
        const partitionMetadata = cluster.findTopicPartitionMetadata(topic)

        if (partitionMetadata.length === 0) {
          logger.debug('Producing to topic without metadata', {
            topic,
            targetTopics: topics,
          })

          throw new KafkaJSMetadataNotLoaded('Producing to topic without metadata')
        }

        const messagesPerPartition = groupMessagesPerPartition({
          topic,
          partitionMetadata,
          messages,
          partitioner,
        })

        const partitions = keys(messagesPerPartition)
        const partitionsPerLeader = cluster.findLeaderForPartitions(topic, partitions)
        const leaders = keys(partitionsPerLeader)

        topicMetadata.set(topic, {
          partitionsPerLeader,
          messagesPerPartition,
        })

        for (const nodeId of leaders) {
          const broker = await cluster.findBroker({ nodeId })
          if (!responsePerBroker.has(broker)) {
            responsePerBroker.set(broker, null)
          }
        }
      }

      const brokers = Array.from(responsePerBroker.keys())
      const brokersWithoutResponse = brokers.filter(broker => !responsePerBroker.get(broker))

      return brokersWithoutResponse.map(async broker => {
        const entries = Array.from(topicMetadata.entries())
        const topicDataForBroker = entries
          .filter(([_, { partitionsPerLeader }]) => !!partitionsPerLeader[broker.nodeId])
          .map(([topic, { partitionsPerLeader, messagesPerPartition, sequencePerPartition }]) => ({
            topic,
            partitions: partitionsPerLeader[broker.nodeId],
            messagesPerPartition,
          }))

        const topicData = createTopicData(topicDataForBroker)

        await eosManager.acquireBrokerLock(broker)
        try {
          if (eosManager.isTransactional()) {
            await eosManager.addPartitionsToTransaction(topicData)
          }

          topicData.forEach(({ topic, partitions }) => {
            partitions.forEach(entry => {
              entry['firstSequence'] = eosManager.getSequence(topic, entry.partition)
              eosManager.updateSequence(topic, entry.partition, entry.messages.length)
            })
          })

          let response
          try {
            response = await broker.produce({
              transactionalId: eosManager.isTransactional()
                ? eosManager.getTransactionalId()
                : undefined,
              producerId: eosManager.getProducerId(),
              producerEpoch: eosManager.getProducerEpoch(),
              acks,
              timeout,
              compression,
              topicData,
            })
          } catch (e) {
            topicData.forEach(({ topic, partitions }) => {
              partitions.forEach(entry => {
                eosManager.updateSequence(topic, entry.partition, -entry.messages.length)
              })
            })
            throw e
          }

          const expectResponse = acks !== 0
          const formattedResponse = expectResponse ? responseSerializer(response) : []

          responsePerBroker.set(broker, formattedResponse)
        } catch (e) {
          responsePerBroker.delete(broker)
          throw e
        } finally {
          await eosManager.releaseBrokerLock(broker)
        }
      })
    }

    return retrier(async (bail, retryCount, retryTime) => {
      const topics = topicMessages.map(({ topic }) => topic)
      await cluster.addMultipleTargetTopics(topics)

      try {
        const requests = await createProducerRequests(responsePerBroker)
        await Promise.all(requests)
        return Array.from(responsePerBroker.values()).flat()
      } catch (e) {
<<<<<<< HEAD
        if (staleMetadata(e) || e.name === 'KafkaJSMetadataNotLoaded') {
          await cluster.refreshMetadata(topics)
=======
        if (e.name === 'KafkaJSConnectionClosedError') {
          cluster.removeBroker({ host: e.host, port: e.port })
        }

        if (!cluster.isConnected()) {
          logger.debug(`Cluster has disconnected, reconnecting: ${e.message}`, {
            retryCount,
            retryTime,
          })
          await cluster.connect()
          await cluster.refreshMetadata()
          throw e
>>>>>>> a733eaa2
        }

        // This is necessary in case the metadata is stale and the number of partitions
        // for this topic has increased in the meantime
        if (
          staleMetadata(e) ||
          e.name === 'KafkaJSMetadataNotLoaded' ||
          e.name === 'KafkaJSConnectionError' ||
          e.name === 'KafkaJSConnectionClosedError' ||
          (e.name === 'KafkaJSProtocolError' && e.retriable)
        ) {
          logger.error(`Failed to send messages: ${e.message}`, { retryCount, retryTime })
          await cluster.refreshMetadata()
          throw e
        }

        logger.error(`${e.message}`, { retryCount, retryTime })
        if (e.retriable) throw e
        bail(e)
      }
    })
  }
}<|MERGE_RESOLUTION|>--- conflicted
+++ resolved
@@ -18,13 +18,9 @@
   return async ({ acks, timeout, compression, topicMessages }) => {
     /** @type {Map<import("../../types").Broker, any[]>} */
     const responsePerBroker = new Map()
+    const topics = topicMessages.map(({ topic }) => topic)
 
-<<<<<<< HEAD
-    const topics = topicMessages.map(message => message.topic)
-
-=======
     /** @param {Map<import("../../types").Broker, any[]>} responsePerBroker */
->>>>>>> a733eaa2
     const createProducerRequests = async responsePerBroker => {
       const topicMetadata = new Map()
 
@@ -73,7 +69,7 @@
         const entries = Array.from(topicMetadata.entries())
         const topicDataForBroker = entries
           .filter(([_, { partitionsPerLeader }]) => !!partitionsPerLeader[broker.nodeId])
-          .map(([topic, { partitionsPerLeader, messagesPerPartition, sequencePerPartition }]) => ({
+          .map(([topic, { partitionsPerLeader, messagesPerPartition }]) => ({
             topic,
             partitions: partitionsPerLeader[broker.nodeId],
             messagesPerPartition,
@@ -130,18 +126,11 @@
     }
 
     return retrier(async (bail, retryCount, retryTime) => {
-      const topics = topicMessages.map(({ topic }) => topic)
-      await cluster.addMultipleTargetTopics(topics)
-
       try {
         const requests = await createProducerRequests(responsePerBroker)
         await Promise.all(requests)
         return Array.from(responsePerBroker.values()).flat()
       } catch (e) {
-<<<<<<< HEAD
-        if (staleMetadata(e) || e.name === 'KafkaJSMetadataNotLoaded') {
-          await cluster.refreshMetadata(topics)
-=======
         if (e.name === 'KafkaJSConnectionClosedError') {
           cluster.removeBroker({ host: e.host, port: e.port })
         }
@@ -152,9 +141,8 @@
             retryTime,
           })
           await cluster.connect()
-          await cluster.refreshMetadata()
+          await cluster.refreshMetadata(topics)
           throw e
->>>>>>> a733eaa2
         }
 
         // This is necessary in case the metadata is stale and the number of partitions
@@ -167,7 +155,7 @@
           (e.name === 'KafkaJSProtocolError' && e.retriable)
         ) {
           logger.error(`Failed to send messages: ${e.message}`, { retryCount, retryTime })
-          await cluster.refreshMetadata()
+          await cluster.refreshMetadata(topics)
           throw e
         }
 
