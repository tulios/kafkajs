const BrokerPool = require('./brokerPool')
<<<<<<< HEAD
=======
const Lock = require('../utils/lock')
const sharedPromiseTo = require('../utils/sharedPromiseTo')
>>>>>>> a733eaa2
const createRetry = require('../retry')
const connectionPoolBuilder = require('./connectionPoolBuilder')
const { EARLIEST_OFFSET, LATEST_OFFSET } = require('../constants')
const {
  KafkaJSError,
  KafkaJSBrokerNotFound,
  KafkaJSMetadataNotLoaded,
  KafkaJSTopicMetadataNotLoaded,
  KafkaJSGroupCoordinatorNotFound,
} = require('../errors')
const COORDINATOR_TYPES = require('../protocol/coordinatorTypes')

const { keys } = Object

const mergeTopics = (obj, { topic, partitions }) => ({
  ...obj,
  [topic]: [...(obj[topic] || []), ...partitions],
})

const PRIVATE = {
  CONNECT: Symbol('private:Cluster:connect'),
  REFRESH_METADATA: Symbol('private:Cluster:refreshMetadata'),
  REFRESH_METADATA_IF_NECESSARY: Symbol('private:Cluster:refreshMetadataIfNecessary'),
  FIND_CONTROLLER_BROKER: Symbol('private:Cluster:findControllerBroker'),
}

module.exports = class Cluster {
  /**
   * @param {Object} options
   * @param {Array<string>} options.brokers example: ['127.0.0.1:9092', '127.0.0.1:9094']
   * @param {Object} options.ssl
   * @param {Object} options.sasl
   * @param {string} options.clientId
   * @param {number} options.connectionTimeout - in milliseconds
   * @param {number} options.authenticationTimeout - in milliseconds
   * @param {number} options.reauthenticationThreshold - in milliseconds
   * @param {number} [options.requestTimeout=30000] - in milliseconds
   * @param {boolean} [options.enforceRequestTimeout]
   * @param {number} options.metadataMaxAge - in milliseconds
   * @param {boolean} options.allowAutoTopicCreation
   * @param {number} options.maxInFlightRequests
   * @param {number} options.isolationLevel
   * @param {import("../../types").RetryOptions} options.retry
   * @param {import("../../types").Logger} options.logger
   * @param {import("../../types").ISocketFactory} options.socketFactory
   * @param {Map} [options.offsets]
   * @param {import("../instrumentation/emitter")} [options.instrumentationEmitter=null]
   */
  constructor({
    logger: rootLogger,
    socketFactory,
    brokers,
    ssl,
    sasl,
    clientId,
    connectionTimeout,
    authenticationTimeout,
    reauthenticationThreshold,
    requestTimeout = 30000,
    enforceRequestTimeout,
    metadataMaxAge,
    retry,
    allowAutoTopicCreation,
    maxInFlightRequests,
    isolationLevel,
    instrumentationEmitter = null,
    offsets = new Map(),
  }) {
    this.rootLogger = rootLogger
    this.logger = rootLogger.namespace('Cluster')
    this.retrier = createRetry(retry)
    this.connectionPoolBuilder = connectionPoolBuilder({
      logger: rootLogger,
      instrumentationEmitter,
      socketFactory,
      brokers,
      ssl,
      sasl,
      clientId,
      connectionTimeout,
      requestTimeout,
      enforceRequestTimeout,
      maxInFlightRequests,
      reauthenticationThreshold,
    })

    this.isolationLevel = isolationLevel
    this.brokerPool = new BrokerPool({
      connectionPoolBuilder: this.connectionPoolBuilder,
      logger: this.rootLogger,
      retry,
      allowAutoTopicCreation,
      authenticationTimeout,
      metadataMaxAge,
    })
    this.committedOffsetsByGroup = offsets

    this[PRIVATE.CONNECT] = sharedPromiseTo(async () => {
      return await this.brokerPool.connect()
    })

    this[PRIVATE.REFRESH_METADATA] = sharedPromiseTo(async () => {
      return await this.brokerPool.refreshMetadata(Array.from(this.targetTopics))
    })

    this[PRIVATE.REFRESH_METADATA_IF_NECESSARY] = sharedPromiseTo(async () => {
      return await this.brokerPool.refreshMetadataIfNecessary(Array.from(this.targetTopics))
    })

    this[PRIVATE.FIND_CONTROLLER_BROKER] = sharedPromiseTo(async () => {
      const { metadata } = this.brokerPool

      if (!metadata || metadata.controllerId == null) {
        throw new KafkaJSMetadataNotLoaded('Topic metadata not loaded')
      }

      const broker = await this.findBroker({ nodeId: metadata.controllerId })

      if (!broker) {
        throw new KafkaJSBrokerNotFound(
          `Controller broker with id ${metadata.controllerId} not found in the cached metadata`
        )
      }

      return broker
    })
  }

  isConnected() {
    return this.brokerPool.hasConnectedBrokers()
  }

  /**
   * @public
   * @returns {Promise<void>}
   */
  async connect() {
    await this[PRIVATE.CONNECT]()
  }

  /**
   * @public
   * @returns {Promise<void>}
   */
  async disconnect() {
    await this.brokerPool.disconnect()
  }

  /**
   * @public
<<<<<<< HEAD
   * @param {string[]} topics
   * @returns {Promise<null>}
   */
  async refreshMetadata(topics) {
    await this.brokerPool.refreshMetadata(topics)
=======
   * @param {object} destination
   * @param {String} destination.host
   * @param {Number} destination.port
   */
  removeBroker({ host, port }) {
    this.brokerPool.removeBroker({ host, port })
  }

  /**
   * @public
   * @returns {Promise<void>}
   */
  async refreshMetadata() {
    await this[PRIVATE.REFRESH_METADATA]()
>>>>>>> a733eaa2
  }

  /**
   * @public
<<<<<<< HEAD
   * @param {string[]} topics
   * @returns {Promise<null>}
   */
  async refreshMetadataIfNecessary(topics) {
    await this.brokerPool.refreshMetadataIfNecessary(topics)
=======
   * @returns {Promise<void>}
   */
  async refreshMetadataIfNecessary() {
    await this[PRIVATE.REFRESH_METADATA_IF_NECESSARY]()
>>>>>>> a733eaa2
  }

  /**
   * @public
   * @returns {Promise<import("../../types").BrokerMetadata>}
   */
  async metadata({ topics = [] } = {}) {
    return this.retrier(async (bail, retryCount, retryTime) => {
      try {
        await this.brokerPool.refreshMetadataIfNecessary(topics)
        return this.brokerPool.withBroker(async ({ broker }) => broker.metadata(topics))
      } catch (e) {
        if (e.type === 'LEADER_NOT_AVAILABLE') {
          throw e
        }

        bail(e)
      }
    })
  }

  /**
   * @public
<<<<<<< HEAD
   * @param {string} nodeId
   * @returns {Promise<Broker>}
=======
   * @param {string} topic
   * @return {Promise}
   */
  async addTargetTopic(topic) {
    return this.addMultipleTargetTopics([topic])
  }

  /**
   * @public
   * @param {string[]} topics
   * @return {Promise}
   */
  async addMultipleTargetTopics(topics) {
    await this.mutatingTargetTopics.acquire()

    try {
      const previousSize = this.targetTopics.size
      const previousTopics = new Set(this.targetTopics)
      for (const topic of topics) {
        this.targetTopics.add(topic)
      }

      const hasChanged = previousSize !== this.targetTopics.size || !this.brokerPool.metadata

      if (hasChanged) {
        try {
          await this.refreshMetadata()
        } catch (e) {
          if (e.type === 'INVALID_TOPIC_EXCEPTION' || e.type === 'UNKNOWN_TOPIC_OR_PARTITION') {
            this.targetTopics = previousTopics
          }

          throw e
        }
      }
    } finally {
      await this.mutatingTargetTopics.release()
    }
  }

  /** @type {() => string[]} */
  getNodeIds() {
    return this.brokerPool.getNodeIds()
  }

  /**
   * @public
   * @param {object} options
   * @param {string} options.nodeId
   * @returns {Promise<import("../../types").Broker>}
>>>>>>> a733eaa2
   */
  async findBroker({ nodeId }) {
    try {
      return await this.brokerPool.findBroker({ nodeId })
    } catch (e) {
      // The client probably has stale metadata
      if (
        e.name === 'KafkaJSBrokerNotFound' ||
        e.name === 'KafkaJSLockTimeout' ||
        e.name === 'KafkaJSConnectionError'
      ) {
        await this.refreshMetadata()
      }

      throw e
    }
  }

  /**
   * @public
   * @returns {Promise<import("../../types").Broker>}
   */
  async findControllerBroker() {
    return await this[PRIVATE.FIND_CONTROLLER_BROKER]()
  }

  /**
   * @public
   * @param {string} topic
   * @returns {import("../../types").PartitionMetadata[]} Example:
   *                   [{
   *                     isr: [2],
   *                     leader: 2,
   *                     partitionErrorCode: 0,
   *                     partitionId: 0,
   *                     replicas: [2],
   *                   }]
   */
  findTopicPartitionMetadata(topic) {
    if (!this.brokerPool.metadata || this.brokerPool.topicMetadataCache.size === 0) {
      throw new KafkaJSTopicMetadataNotLoaded('Topic metadata not loaded', { topic })
    }

    return this.brokerPool.topicMetadataCache.has(topic)
      ? this.brokerPool.topicMetadataCache.get(topic).metadata.partitionMetadata
      : []
  }

  /**
   * @public
   * @param {string} topic
   * @param {(number|string)[]} partitions
   * @returns {Object} Object with leader and partitions. For partitions 0 and 5
   *                   the result could be:
   *                     { '0': [0], '2': [5] }
   *
   *                   where the key is the nodeId.
   */
  findLeaderForPartitions(topic, partitions) {
    const partitionMetadata = this.findTopicPartitionMetadata(topic)
    return partitions.reduce((result, id) => {
      const partitionId = parseInt(id, 10)
      const metadata = partitionMetadata.find(p => p.partitionId === partitionId)

      if (!metadata) {
        return result
      }

      if (metadata.leader === null || metadata.leader === undefined) {
        throw new KafkaJSError('Invalid partition metadata', { topic, partitionId, metadata })
      }

      const { leader } = metadata
      const current = result[leader] || []
      return { ...result, [leader]: [...current, partitionId] }
    }, {})
  }

  /**
   * @public
   * @param {object} params
   * @param {string} params.groupId
   * @param {import("../protocol/coordinatorTypes").CoordinatorType} [params.coordinatorType=0]
   * @returns {Promise<import("../../types").Broker>}
   */
  async findGroupCoordinator({ groupId, coordinatorType = COORDINATOR_TYPES.GROUP }) {
    return this.retrier(async (bail, retryCount, retryTime) => {
      try {
        const { coordinator } = await this.findGroupCoordinatorMetadata({
          groupId,
          coordinatorType,
        })
        return await this.findBroker({ nodeId: coordinator.nodeId })
      } catch (e) {
        // A new broker can join the cluster before we have the chance
        // to refresh metadata
        if (e.name === 'KafkaJSBrokerNotFound' || e.type === 'GROUP_COORDINATOR_NOT_AVAILABLE') {
          this.logger.debug(`${e.message}, refreshing metadata and trying again...`, {
            groupId,
            retryCount,
            retryTime,
          })

          await this.refreshMetadata()
          throw e
        }

        if (e.code === 'ECONNREFUSED') {
          // During maintenance the current coordinator can go down; findBroker will
          // refresh metadata and re-throw the error. findGroupCoordinator has to re-throw
          // the error to go through the retry cycle.
          throw e
        }

        bail(e)
      }
    })
  }

  /**
   * @public
   * @param {object} params
   * @param {string} params.groupId
   * @param {import("../protocol/coordinatorTypes").CoordinatorType} [params.coordinatorType=0]
   * @returns {Promise<Object>}
   */
  async findGroupCoordinatorMetadata({ groupId, coordinatorType }) {
    const brokerMetadata = await this.brokerPool.withBroker(async ({ nodeId, broker }) => {
      return await this.retrier(async (bail, retryCount, retryTime) => {
        try {
          const brokerMetadata = await broker.findGroupCoordinator({ groupId, coordinatorType })
          this.logger.debug('Found group coordinator', {
            broker: brokerMetadata.host,
            nodeId: brokerMetadata.coordinator.nodeId,
          })
          return brokerMetadata
        } catch (e) {
          this.logger.debug('Tried to find group coordinator', {
            nodeId,
            error: e,
          })

          if (e.type === 'GROUP_COORDINATOR_NOT_AVAILABLE') {
            this.logger.debug('Group coordinator not available, retrying...', {
              nodeId,
              retryCount,
              retryTime,
            })

            throw e
          }

          bail(e)
        }
      })
    })

    if (brokerMetadata) {
      return brokerMetadata
    }

    throw new KafkaJSGroupCoordinatorNotFound('Failed to find group coordinator')
  }

  /**
   * @param {object} topicConfiguration
   * @returns {number}
   */
  defaultOffset({ fromBeginning }) {
    return fromBeginning ? EARLIEST_OFFSET : LATEST_OFFSET
  }

  /**
   * @public
   * @param {Array<Object>} topics
   *                          [
   *                            {
   *                              topic: 'my-topic-name',
   *                              partitions: [{ partition: 0 }],
   *                              fromBeginning: false
   *                            }
   *                          ]
   * @returns {Promise<import("../../types").TopicOffsets[]>} example:
   *                          [
   *                            {
   *                              topic: 'my-topic-name',
   *                              partitions: [
   *                                { partition: 0, offset: '1' },
   *                                { partition: 1, offset: '2' },
   *                                { partition: 2, offset: '1' },
   *                              ],
   *                            },
   *                          ]
   */
  async fetchTopicsOffset(topics) {
    const partitionsPerBroker = {}
    const topicConfigurations = {}

    const addDefaultOffset = topic => partition => {
      const { timestamp } = topicConfigurations[topic]
      return { ...partition, timestamp }
    }

    // Index all topics and partitions per leader (nodeId)
    for (const topicData of topics) {
      const { topic, partitions, fromBeginning, fromTimestamp } = topicData
      const partitionsPerLeader = this.findLeaderForPartitions(
        topic,
        partitions.map(p => p.partition)
      )
      const timestamp =
        fromTimestamp != null ? fromTimestamp : this.defaultOffset({ fromBeginning })

      topicConfigurations[topic] = { timestamp }

      keys(partitionsPerLeader).forEach(nodeId => {
        partitionsPerBroker[nodeId] = partitionsPerBroker[nodeId] || {}
        partitionsPerBroker[nodeId][topic] = partitions.filter(p =>
          partitionsPerLeader[nodeId].includes(p.partition)
        )
      })
    }

    // Create a list of requests to fetch the offset of all partitions
    const requests = keys(partitionsPerBroker).map(async nodeId => {
      const broker = await this.findBroker({ nodeId })
      const partitions = partitionsPerBroker[nodeId]

      const { responses: topicOffsets } = await broker.listOffsets({
        isolationLevel: this.isolationLevel,
        topics: keys(partitions).map(topic => ({
          topic,
          partitions: partitions[topic].map(addDefaultOffset(topic)),
        })),
      })

      return topicOffsets
    })

    // Execute all requests, merge and normalize the responses
    const responses = await Promise.all(requests)
    const partitionsPerTopic = responses.flat().reduce(mergeTopics, {})

    return keys(partitionsPerTopic).map(topic => ({
      topic,
      partitions: partitionsPerTopic[topic].map(({ partition, offset }) => ({
        partition,
        offset,
      })),
    }))
  }

  /**
   * Retrieve the object mapping for committed offsets for a single consumer group
   * @param {object} options
   * @param {string} options.groupId
   * @returns {Object}
   */
  committedOffsets({ groupId }) {
    if (!this.committedOffsetsByGroup.has(groupId)) {
      this.committedOffsetsByGroup.set(groupId, {})
    }

    return this.committedOffsetsByGroup.get(groupId)
  }

  /**
   * Mark offset as committed for a single consumer group's topic-partition
   * @param {object} options
   * @param {string} options.groupId
   * @param {string} options.topic
   * @param {string|number} options.partition
   * @param {string} options.offset
   */
  markOffsetAsCommitted({ groupId, topic, partition, offset }) {
    const committedOffsets = this.committedOffsets({ groupId })

    committedOffsets[topic] = committedOffsets[topic] || {}
    committedOffsets[topic][partition] = offset
  }

  /**
   * Removes a topic from the topic metadata cache
   * @param {string} topic
   */
  removeTopicMetadata(topic) {
    this.brokerPool.topicMetadataCache.delete(topic)
  }
}<|MERGE_RESOLUTION|>--- conflicted
+++ resolved
@@ -1,9 +1,5 @@
 const BrokerPool = require('./brokerPool')
-<<<<<<< HEAD
-=======
-const Lock = require('../utils/lock')
 const sharedPromiseTo = require('../utils/sharedPromiseTo')
->>>>>>> a733eaa2
 const createRetry = require('../retry')
 const connectionPoolBuilder = require('./connectionPoolBuilder')
 const { EARLIEST_OFFSET, LATEST_OFFSET } = require('../constants')
@@ -105,12 +101,12 @@
       return await this.brokerPool.connect()
     })
 
-    this[PRIVATE.REFRESH_METADATA] = sharedPromiseTo(async () => {
-      return await this.brokerPool.refreshMetadata(Array.from(this.targetTopics))
-    })
-
-    this[PRIVATE.REFRESH_METADATA_IF_NECESSARY] = sharedPromiseTo(async () => {
-      return await this.brokerPool.refreshMetadataIfNecessary(Array.from(this.targetTopics))
+    this[PRIVATE.REFRESH_METADATA] = sharedPromiseTo(async topics => {
+      return await this.brokerPool.refreshMetadata(topics)
+    })
+
+    this[PRIVATE.REFRESH_METADATA_IF_NECESSARY] = sharedPromiseTo(async topics => {
+      return await this.brokerPool.refreshMetadataIfNecessary(topics)
     })
 
     this[PRIVATE.FIND_CONTROLLER_BROKER] = sharedPromiseTo(async () => {
@@ -154,13 +150,6 @@
 
   /**
    * @public
-<<<<<<< HEAD
-   * @param {string[]} topics
-   * @returns {Promise<null>}
-   */
-  async refreshMetadata(topics) {
-    await this.brokerPool.refreshMetadata(topics)
-=======
    * @param {object} destination
    * @param {String} destination.host
    * @param {Number} destination.port
@@ -171,27 +160,20 @@
 
   /**
    * @public
+   * @param {string[]} topics
    * @returns {Promise<void>}
    */
-  async refreshMetadata() {
-    await this[PRIVATE.REFRESH_METADATA]()
->>>>>>> a733eaa2
-  }
-
-  /**
-   * @public
-<<<<<<< HEAD
+  async refreshMetadata(topics) {
+    await this[PRIVATE.REFRESH_METADATA](topics)
+  }
+
+  /**
+   * @public
    * @param {string[]} topics
-   * @returns {Promise<null>}
+   * @returns {Promise<void>}
    */
   async refreshMetadataIfNecessary(topics) {
-    await this.brokerPool.refreshMetadataIfNecessary(topics)
-=======
-   * @returns {Promise<void>}
-   */
-  async refreshMetadataIfNecessary() {
-    await this[PRIVATE.REFRESH_METADATA_IF_NECESSARY]()
->>>>>>> a733eaa2
+    await this[PRIVATE.REFRESH_METADATA_IF_NECESSARY](topics)
   }
 
   /**
@@ -199,7 +181,7 @@
    * @returns {Promise<import("../../types").BrokerMetadata>}
    */
   async metadata({ topics = [] } = {}) {
-    return this.retrier(async (bail, retryCount, retryTime) => {
+    return this.retrier(async bail => {
       try {
         await this.brokerPool.refreshMetadataIfNecessary(topics)
         return this.brokerPool.withBroker(async ({ broker }) => broker.metadata(topics))
@@ -213,52 +195,6 @@
     })
   }
 
-  /**
-   * @public
-<<<<<<< HEAD
-   * @param {string} nodeId
-   * @returns {Promise<Broker>}
-=======
-   * @param {string} topic
-   * @return {Promise}
-   */
-  async addTargetTopic(topic) {
-    return this.addMultipleTargetTopics([topic])
-  }
-
-  /**
-   * @public
-   * @param {string[]} topics
-   * @return {Promise}
-   */
-  async addMultipleTargetTopics(topics) {
-    await this.mutatingTargetTopics.acquire()
-
-    try {
-      const previousSize = this.targetTopics.size
-      const previousTopics = new Set(this.targetTopics)
-      for (const topic of topics) {
-        this.targetTopics.add(topic)
-      }
-
-      const hasChanged = previousSize !== this.targetTopics.size || !this.brokerPool.metadata
-
-      if (hasChanged) {
-        try {
-          await this.refreshMetadata()
-        } catch (e) {
-          if (e.type === 'INVALID_TOPIC_EXCEPTION' || e.type === 'UNKNOWN_TOPIC_OR_PARTITION') {
-            this.targetTopics = previousTopics
-          }
-
-          throw e
-        }
-      }
-    } finally {
-      await this.mutatingTargetTopics.release()
-    }
-  }
-
   /** @type {() => string[]} */
   getNodeIds() {
     return this.brokerPool.getNodeIds()
@@ -269,7 +205,6 @@
    * @param {object} options
    * @param {string} options.nodeId
    * @returns {Promise<import("../../types").Broker>}
->>>>>>> a733eaa2
    */
   async findBroker({ nodeId }) {
     try {
