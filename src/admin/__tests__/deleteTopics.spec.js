const createAdmin = require('../index')
const { KafkaJSProtocolError } = require('../../errors')
const { createErrorFromCode } = require('../../protocol/error')

const { secureRandom, createCluster, newLogger } = require('testHelpers')

const NOT_CONTROLLER = 41
const REQUEST_TIMED_OUT = 7

describe('Admin', () => {
  let topicName, admin

  beforeEach(() => {
    topicName = `test-topic-${secureRandom()}`
  })

  afterEach(async () => {
    admin && (await admin.disconnect())
  })

  describe('deleteTopics', () => {
    test('throws an error if the topics array is invalid', async () => {
      admin = createAdmin({ cluster: createCluster(), logger: newLogger() })
      await expect(admin.deleteTopics({ topics: null })).rejects.toHaveProperty(
        'message',
        'Invalid topics array null'
      )

      await expect(admin.deleteTopics({ topics: 'this-is-not-an-array' })).rejects.toHaveProperty(
        'message',
        'Invalid topics array this-is-not-an-array'
      )
    })

    test('throws an error if the topic name is not a valid string', async () => {
      admin = createAdmin({ cluster: createCluster(), logger: newLogger() })
      await expect(admin.deleteTopics({ topics: [123] })).rejects.toHaveProperty(
        'message',
        'Invalid topics array, the names must be a valid string'
      )
    })

    test('delete topics', async () => {
      admin = createAdmin({ cluster: createCluster(), logger: newLogger() })

      await admin.connect()
      await admin.createTopics({ waitForLeaders: true, topics: [{ topic: topicName }] })
      await expect(admin.deleteTopics({ topics: [topicName] })).resolves.toBe()
    })

    test('remove deleted topics from the cluster metadata cache', async () => {
      const cluster = createCluster()
      admin = createAdmin({ cluster, logger: newLogger() })
      await admin.connect()

<<<<<<< HEAD
      await expect(admin.getTopicMetadata({ topics: [topicName] })).resolves.toBeTruthy()

      await admin.deleteTopics({ topics: [topicName] })
      await expect(admin.getTopicMetadata()).resolves.toBeTruthy()
      expect(cluster.brokerPool.topicMetadataCache.has(topicName)).toEqual(false)
=======
      await expect(admin.fetchTopicOffsets(topicName)).resolves.toBeTruthy()
      expect(cluster.targetTopics.size).toEqual(1)

      await admin.deleteTopics({ topics: [topicName] })
      expect(cluster.targetTopics.size).toEqual(0)
>>>>>>> a733eaa2
    })

    test('retries if the controller has moved', async () => {
      const cluster = createCluster()
      const broker = { deleteTopics: jest.fn(() => true) }

      cluster.refreshMetadata = jest.fn()
      cluster.findControllerBroker = jest
        .fn()
        .mockImplementationOnce(() => {
          throw new KafkaJSProtocolError(createErrorFromCode(NOT_CONTROLLER))
        })
        .mockImplementationOnce(() => broker)

      admin = createAdmin({ cluster, logger: newLogger() })
      await expect(admin.deleteTopics({ topics: [topicName] })).resolves.toBe()

      expect(cluster.refreshMetadata).toHaveBeenCalledTimes(2)
      expect(cluster.findControllerBroker).toHaveBeenCalledTimes(2)
      expect(broker.deleteTopics).toHaveBeenCalledTimes(1)
    })

    test('interrupts on REQUEST_TIMED_OUT', async () => {
      const cluster = createCluster()
      const broker = {
        deleteTopics: jest.fn(() => {
          throw new KafkaJSProtocolError(createErrorFromCode(REQUEST_TIMED_OUT))
        }),
      }

      const loggerInstance = { error: jest.fn() }
      const logger = { namespace: jest.fn(() => loggerInstance) }

      cluster.refreshMetadata = jest.fn()
      cluster.findControllerBroker = jest.fn(() => broker)

      admin = createAdmin({ cluster, logger })
      await expect(admin.deleteTopics({ topics: [topicName] })).rejects.toHaveProperty(
        'message',
        'The request timed out'
      )

      expect(broker.deleteTopics).toHaveBeenCalledTimes(1)
      expect(
        loggerInstance.error
      ).toHaveBeenCalledWith(
        'Could not delete topics, check if "delete.topic.enable" is set to "true" (the default value is "false") or increase the timeout',
        { error: 'The request timed out', retryCount: 0, retryTime: expect.any(Number) }
      )
    })
  })
})<|MERGE_RESOLUTION|>--- conflicted
+++ resolved
@@ -53,19 +53,11 @@
       admin = createAdmin({ cluster, logger: newLogger() })
       await admin.connect()
 
-<<<<<<< HEAD
-      await expect(admin.getTopicMetadata({ topics: [topicName] })).resolves.toBeTruthy()
+      await expect(admin.fetchTopicMetadata({ topics: [topicName] })).resolves.toBeTruthy()
+      expect(cluster.brokerPool.topicMetadataCache.has(topicName)).toEqual(true)
 
       await admin.deleteTopics({ topics: [topicName] })
-      await expect(admin.getTopicMetadata()).resolves.toBeTruthy()
       expect(cluster.brokerPool.topicMetadataCache.has(topicName)).toEqual(false)
-=======
-      await expect(admin.fetchTopicOffsets(topicName)).resolves.toBeTruthy()
-      expect(cluster.targetTopics.size).toEqual(1)
-
-      await admin.deleteTopics({ topics: [topicName] })
-      expect(cluster.targetTopics.size).toEqual(0)
->>>>>>> a733eaa2
     })
 
     test('retries if the controller has moved', async () => {
