const createRetry = require('../retry')
const waitFor = require('../utils/waitFor')
const groupBy = require('../utils/groupBy')
const createConsumer = require('../consumer')
const InstrumentationEventEmitter = require('../instrumentation/emitter')
const { events, wrap: wrapEvent, unwrap: unwrapEvent } = require('./instrumentationEvents')
const { LEVELS } = require('../loggers')
const {
  KafkaJSNonRetriableError,
  KafkaJSDeleteGroupsError,
  KafkaJSBrokerNotFound,
  KafkaJSDeleteTopicRecordsError,
  KafkaJSAggregateError,
} = require('../errors')
const { staleMetadata } = require('../protocol/error')
const CONFIG_RESOURCE_TYPES = require('../protocol/configResourceTypes')
const ACL_RESOURCE_TYPES = require('../protocol/aclResourceTypes')
const ACL_OPERATION_TYPES = require('../protocol/aclOperationTypes')
const ACL_PERMISSION_TYPES = require('../protocol/aclPermissionTypes')
const RESOURCE_PATTERN_TYPES = require('../protocol/resourcePatternTypes')
const { EARLIEST_OFFSET, LATEST_OFFSET } = require('../constants')

const { CONNECT, DISCONNECT } = events

const NO_CONTROLLER_ID = -1

const { values, keys, entries } = Object
const eventNames = values(events)
const eventKeys = keys(events)
  .map(key => `admin.events.${key}`)
  .join(', ')

const retryOnLeaderNotAvailable = (fn, opts = {}) => {
  const callback = async () => {
    try {
      return await fn()
    } catch (e) {
      if (e.type !== 'LEADER_NOT_AVAILABLE') {
        throw e
      }
      return false
    }
  }

  return waitFor(callback, opts)
}

const isConsumerGroupRunning = description => ['Empty', 'Dead'].includes(description.state)
const findTopicPartitions = async (cluster, topic) => {
  await cluster.refreshMetadataIfNecessary([topic])
  return cluster
    .findTopicPartitionMetadata(topic)
    .map(({ partitionId }) => partitionId)
    .sort()
}
const indexByPartition = array =>
  array.reduce(
    (obj, { partition, ...props }) => Object.assign(obj, { [partition]: { ...props } }),
    {}
  )

/**
 *
 * @param {Object} params
 * @param {import("../../types").Logger} params.logger
 * @param {InstrumentationEventEmitter} [params.instrumentationEmitter]
 * @param {import('../../types').RetryOptions} params.retry
 * @param {import("../../types").Cluster} params.cluster
 *
 * @returns {import("../../types").Admin}
 */
module.exports = ({
  logger: rootLogger,
  instrumentationEmitter: rootInstrumentationEmitter,
  retry,
  cluster,
}) => {
  const logger = rootLogger.namespace('Admin')
  const instrumentationEmitter = rootInstrumentationEmitter || new InstrumentationEventEmitter()

  /**
   * @returns {Promise}
   */
  const connect = async () => {
    await cluster.connect()
    instrumentationEmitter.emit(CONNECT)
  }

  /**
   * @return {Promise}
   */
  const disconnect = async () => {
    await cluster.disconnect()
    instrumentationEmitter.emit(DISCONNECT)
  }

  /**
   * @return {Promise}
   */
  const listTopics = async () => {
    const { topicMetadata } = await cluster.metadata()
    const topics = topicMetadata.map(t => t.topic)
    return topics
  }

  /**
   * @param {Object} request
   * @param {array} request.topics
   * @param {boolean} [request.validateOnly=false]
   * @param {number} [request.timeout=5000]
   * @param {boolean} [request.waitForLeaders=true]
   * @return {Promise}
   */
  const createTopics = async ({ topics, validateOnly, timeout, waitForLeaders = true }) => {
    if (!topics || !Array.isArray(topics)) {
      throw new KafkaJSNonRetriableError(`Invalid topics array ${topics}`)
    }

    if (topics.filter(({ topic }) => typeof topic !== 'string').length > 0) {
      throw new KafkaJSNonRetriableError(
        'Invalid topics array, the topic names have to be a valid string'
      )
    }

    const topicNames = new Set(topics.map(({ topic }) => topic))
    if (topicNames.size < topics.length) {
      throw new KafkaJSNonRetriableError(
        'Invalid topics array, it cannot have multiple entries for the same topic'
      )
    }

    for (const { topic, configEntries } of topics) {
      if (configEntries == null) {
        continue
      }

      if (!Array.isArray(configEntries)) {
        throw new KafkaJSNonRetriableError(
          `Invalid configEntries for topic "${topic}", must be an array`
        )
      }

      configEntries.forEach((entry, index) => {
        if (typeof entry !== 'object' || entry == null) {
          throw new KafkaJSNonRetriableError(
            `Invalid configEntries for topic "${topic}". Entry ${index} must be an object`
          )
        }

        for (const requiredProperty of ['name', 'value']) {
          if (
            !Object.prototype.hasOwnProperty.call(entry, requiredProperty) ||
            typeof entry[requiredProperty] !== 'string'
          ) {
            throw new KafkaJSNonRetriableError(
              `Invalid configEntries for topic "${topic}". Entry ${index} must have a valid "${requiredProperty}" property`
            )
          }
        }
      })
    }

    const retrier = createRetry(retry)

    return retrier(async (bail, retryCount, retryTime) => {
      try {
        await cluster.refreshMetadata()
        const broker = await cluster.findControllerBroker()
        await broker.createTopics({ topics, validateOnly, timeout })

        if (waitForLeaders) {
          const topicNamesArray = Array.from(topicNames.values())
          await retryOnLeaderNotAvailable(async () => await broker.metadata(topicNamesArray), {
            delay: 100,
            maxWait: timeout,
            timeoutMessage: 'Timed out while waiting for topic leaders',
          })
        }

        return true
      } catch (e) {
        if (e.type === 'NOT_CONTROLLER') {
          logger.warn('Could not create topics', { error: e.message, retryCount, retryTime })
          throw e
        }

        if (e instanceof KafkaJSAggregateError) {
          if (e.errors.every(error => error.type === 'TOPIC_ALREADY_EXISTS')) {
            return false
          }
        }

        bail(e)
      }
    })
  }
  /**
   * @param {array} topicPartitions
   * @param {boolean} [validateOnly=false]
   * @param {number} [timeout=5000]
   * @return {Promise<void>}
   */
  const createPartitions = async ({ topicPartitions, validateOnly, timeout }) => {
    if (!topicPartitions || !Array.isArray(topicPartitions)) {
      throw new KafkaJSNonRetriableError(`Invalid topic partitions array ${topicPartitions}`)
    }
    if (topicPartitions.length === 0) {
      throw new KafkaJSNonRetriableError(`Empty topic partitions array`)
    }

    if (topicPartitions.filter(({ topic }) => typeof topic !== 'string').length > 0) {
      throw new KafkaJSNonRetriableError(
        'Invalid topic partitions array, the topic names have to be a valid string'
      )
    }

    const topicNames = new Set(topicPartitions.map(({ topic }) => topic))
    if (topicNames.size < topicPartitions.length) {
      throw new KafkaJSNonRetriableError(
        'Invalid topic partitions array, it cannot have multiple entries for the same topic'
      )
    }

    const retrier = createRetry(retry)

    return retrier(async (bail, retryCount, retryTime) => {
      try {
        await cluster.refreshMetadata()
        const broker = await cluster.findControllerBroker()
        await broker.createPartitions({ topicPartitions, validateOnly, timeout })
      } catch (e) {
        if (e.type === 'NOT_CONTROLLER') {
          logger.warn('Could not create topics', { error: e.message, retryCount, retryTime })
          throw e
        }

        bail(e)
      }
    })
  }

  /**
   * @param {string[]} topics
   * @param {number} [timeout=5000]
   * @return {Promise}
   */
  const deleteTopics = async ({ topics, timeout }) => {
    if (!topics || !Array.isArray(topics)) {
      throw new KafkaJSNonRetriableError(`Invalid topics array ${topics}`)
    }

    if (topics.filter(topic => typeof topic !== 'string').length > 0) {
      throw new KafkaJSNonRetriableError('Invalid topics array, the names must be a valid string')
    }

    const retrier = createRetry(retry)

    return retrier(async (bail, retryCount, retryTime) => {
      try {
        await cluster.refreshMetadata(topics)
        const broker = await cluster.findControllerBroker()
        await broker.deleteTopics({ topics, timeout })

        topics.forEach(topic => cluster.removeTopicMetadata(topic))
      } catch (e) {
        if (['NOT_CONTROLLER', 'UNKNOWN_TOPIC_OR_PARTITION'].includes(e.type)) {
          logger.warn('Could not delete topics', { error: e.message, retryCount, retryTime })
          throw e
        }

        if (e.type === 'REQUEST_TIMED_OUT') {
          logger.error(
            'Could not delete topics, check if "delete.topic.enable" is set to "true" (the default value is "false") or increase the timeout',
            {
              error: e.message,
              retryCount,
              retryTime,
            }
          )
        }

        bail(e)
      }
    })
  }

  /**
   * @param {string} topic
   */

  const fetchTopicOffsets = async topic => {
    if (!topic || typeof topic !== 'string') {
      throw new KafkaJSNonRetriableError(`Invalid topic ${topic}`)
    }

    const retrier = createRetry(retry)

    return retrier(async (bail, retryCount, retryTime) => {
      try {
        await cluster.refreshMetadataIfNecessary([topic])

        const metadata = cluster.findTopicPartitionMetadata(topic)
        const high = await cluster.fetchTopicsOffset([
          {
            topic,
            fromBeginning: false,
            partitions: metadata.map(p => ({ partition: p.partitionId })),
          },
        ])

        const low = await cluster.fetchTopicsOffset([
          {
            topic,
            fromBeginning: true,
            partitions: metadata.map(p => ({ partition: p.partitionId })),
          },
        ])

        const { partitions: highPartitions } = high.pop()
        const { partitions: lowPartitions } = low.pop()
        return highPartitions.map(({ partition, offset }) => ({
          partition,
          offset,
          high: offset,
          low: lowPartitions.find(({ partition: lowPartition }) => lowPartition === partition)
            .offset,
        }))
      } catch (e) {
        if (e.type === 'UNKNOWN_TOPIC_OR_PARTITION') {
          throw e
        }

        bail(e)
      }
    })
  }

  /**
   * @param {string} topic
   * @param {number} [timestamp]
   */

  const fetchTopicOffsetsByTimestamp = async (topic, timestamp) => {
    if (!topic || typeof topic !== 'string') {
      throw new KafkaJSNonRetriableError(`Invalid topic ${topic}`)
    }

    const retrier = createRetry(retry)

    return retrier(async (bail, retryCount, retryTime) => {
      try {
        await cluster.addTargetTopic(topic)
        await cluster.refreshMetadataIfNecessary()

        const metadata = cluster.findTopicPartitionMetadata(topic)
        const partitions = metadata.map(p => ({ partition: p.partitionId }))

        const high = await cluster.fetchTopicsOffset([
          {
            topic,
            fromBeginning: false,
            partitions,
          },
        ])
        const { partitions: highPartitions } = high.pop()

        const offsets = await cluster.fetchTopicsOffset([
          {
            topic,
            fromTimestamp: timestamp,
            partitions,
          },
        ])
        const { partitions: lowPartitions } = offsets.pop()

        return lowPartitions.map(({ partition, offset }) => ({
          partition,
          offset:
            parseInt(offset, 10) >= 0
              ? offset
              : highPartitions.find(({ partition: highPartition }) => highPartition === partition)
                  .offset,
        }))
      } catch (e) {
        if (e.type === 'UNKNOWN_TOPIC_OR_PARTITION') {
          await cluster.refreshMetadata()
          throw e
        }

        bail(e)
      }
    })
  }

  /**
   * Fetch offsets for a topic or multiple topics
   *
   * Note: set either topic or topics but not both.
   *
   * @param {string} groupId
   * @param {string[]} topics - list of topics to fetch offsets for, defaults to `[]` which fetches all topics for `groupId`.
   * @param {boolean} [resolveOffsets=false]
   * @return {Promise}
   */
  const fetchOffsets = async ({ groupId, topics, resolveOffsets = false }) => {
    if (!groupId) {
      throw new KafkaJSNonRetriableError(`Invalid groupId ${groupId}`)
    }

    if (!topics) {
      topics = []
    }

    if (!Array.isArray(topics)) {
      throw new KafkaJSNonRetriableError('Expected topics array to be set')
    }

    const coordinator = await cluster.findGroupCoordinator({ groupId })
    const topicsToFetch = await Promise.all(
      topics.map(async topic => {
        const partitions = await findTopicPartitions(cluster, topic)
        const partitionsToFetch = partitions.map(partition => ({ partition }))
        return { topic, partitions: partitionsToFetch }
      })
    )
    let { responses: consumerOffsets } = await coordinator.offsetFetch({
      groupId,
      topics: topicsToFetch,
    })

    if (resolveOffsets) {
      consumerOffsets = await Promise.all(
        consumerOffsets.map(async ({ topic, partitions }) => {
          const indexedOffsets = indexByPartition(await fetchTopicOffsets(topic))
          const recalculatedPartitions = partitions.map(({ offset, partition, ...props }) => {
            let resolvedOffset = offset
            if (Number(offset) === EARLIEST_OFFSET) {
              resolvedOffset = indexedOffsets[partition].low
            }
            if (Number(offset) === LATEST_OFFSET) {
              resolvedOffset = indexedOffsets[partition].high
            }
            return {
              partition,
              offset: resolvedOffset,
              ...props,
            }
          })

          await setOffsets({ groupId, topic, partitions: recalculatedPartitions })

          return {
            topic,
            partitions: recalculatedPartitions,
          }
        })
      )
    }

    return consumerOffsets.map(({ topic, partitions }) => {
      const completePartitions = partitions.map(({ partition, offset, metadata }) => ({
        partition,
        offset,
        metadata: metadata || null,
      }))

      return { topic, partitions: completePartitions }
    })
  }

  /**
   * @param {string} groupId
   * @param {string} topic
   * @param {boolean} [earliest=false]
   * @return {Promise}
   */
  const resetOffsets = async ({ groupId, topic, earliest = false }) => {
    if (!groupId) {
      throw new KafkaJSNonRetriableError(`Invalid groupId ${groupId}`)
    }

    if (!topic) {
      throw new KafkaJSNonRetriableError(`Invalid topic ${topic}`)
    }

    const partitions = await findTopicPartitions(cluster, topic)
    const partitionsToSeek = partitions.map(partition => ({
      partition,
      offset: cluster.defaultOffset({ fromBeginning: earliest }),
    }))

    return setOffsets({ groupId, topic, partitions: partitionsToSeek })
  }

  /**
   * @param {string} groupId
   * @param {string} topic
   * @param {Array<SeekEntry>} partitions
   * @return {Promise}
   *
   * @typedef {Object} SeekEntry
   * @property {number} partition
   * @property {string} offset
   */
  const setOffsets = async ({ groupId, topic, partitions }) => {
    if (!groupId) {
      throw new KafkaJSNonRetriableError(`Invalid groupId ${groupId}`)
    }

    if (!topic) {
      throw new KafkaJSNonRetriableError(`Invalid topic ${topic}`)
    }

    if (!partitions || partitions.length === 0) {
      throw new KafkaJSNonRetriableError(`Invalid partitions`)
    }

    const consumer = createConsumer({
      logger: rootLogger.namespace('Admin', LEVELS.NOTHING),
      cluster,
      groupId,
    })

    await consumer.subscribe({ topic, fromBeginning: true })
    const description = await consumer.describeGroup()

    if (!isConsumerGroupRunning(description)) {
      throw new KafkaJSNonRetriableError(
        `The consumer group must have no running instances, current state: ${description.state}`
      )
    }

    return new Promise((resolve, reject) => {
      consumer.on(consumer.events.FETCH, async () =>
        consumer
          .stop()
          .then(resolve)
          .catch(reject)
      )

      consumer
        .run({
          eachBatchAutoResolve: false,
          eachBatch: async () => true,
        })
        .catch(reject)

      // This consumer doesn't need to consume any data
      consumer.pause([{ topic }])

      for (const seekData of partitions) {
        consumer.seek({ topic, ...seekData })
      }
    })
  }

  const isBrokerConfig = type =>
    [CONFIG_RESOURCE_TYPES.BROKER, CONFIG_RESOURCE_TYPES.BROKER_LOGGER].includes(type)

  /**
   * Broker configs can only be returned by the target broker
   *
   * @see
   * https://github.com/apache/kafka/blob/821c1ac6641845aeca96a43bc2b946ecec5cba4f/clients/src/main/java/org/apache/kafka/clients/admin/KafkaAdminClient.java#L3783
   * https://github.com/apache/kafka/blob/821c1ac6641845aeca96a43bc2b946ecec5cba4f/clients/src/main/java/org/apache/kafka/clients/admin/KafkaAdminClient.java#L2027
   *
   * @param {Broker} defaultBroker. Broker used in case the configuration is not a broker config
   */
  const groupResourcesByBroker = ({ resources, defaultBroker }) =>
    groupBy(resources, async ({ type, name: nodeId }) => {
      return isBrokerConfig(type)
        ? await cluster.findBroker({ nodeId: String(nodeId) })
        : defaultBroker
    })

  /**
   * @param {Array<ResourceConfigQuery>} resources
   * @param {boolean} [includeSynonyms=false]
   * @return {Promise}
   *
   * @typedef {Object} ResourceConfigQuery
   * @property {ConfigResourceType} type
   * @property {string} name
   * @property {Array<String>} [configNames=[]]
   */
  const describeConfigs = async ({ resources, includeSynonyms }) => {
    if (!resources || !Array.isArray(resources)) {
      throw new KafkaJSNonRetriableError(`Invalid resources array ${resources}`)
    }

    if (resources.length === 0) {
      throw new KafkaJSNonRetriableError('Resources array cannot be empty')
    }

    const validResourceTypes = Object.values(CONFIG_RESOURCE_TYPES)
    const invalidType = resources.find(r => !validResourceTypes.includes(r.type))

    if (invalidType) {
      throw new KafkaJSNonRetriableError(
        `Invalid resource type ${invalidType.type}: ${JSON.stringify(invalidType)}`
      )
    }

    const invalidName = resources.find(r => !r.name || typeof r.name !== 'string')

    if (invalidName) {
      throw new KafkaJSNonRetriableError(
        `Invalid resource name ${invalidName.name}: ${JSON.stringify(invalidName)}`
      )
    }

    const invalidConfigs = resources.find(
      r => !Array.isArray(r.configNames) && r.configNames != null
    )

    if (invalidConfigs) {
      const { configNames } = invalidConfigs
      throw new KafkaJSNonRetriableError(
        `Invalid resource configNames ${configNames}: ${JSON.stringify(invalidConfigs)}`
      )
    }

    const retrier = createRetry(retry)

    return retrier(async (bail, retryCount, retryTime) => {
      try {
        await cluster.refreshMetadata()
        const controller = await cluster.findControllerBroker()
        const resourcerByBroker = await groupResourcesByBroker({
          resources,
          defaultBroker: controller,
        })

        const describeConfigsAction = async broker => {
          const targetBroker = broker || controller
          return targetBroker.describeConfigs({
            resources: resourcerByBroker.get(targetBroker),
            includeSynonyms,
          })
        }

        const brokers = Array.from(resourcerByBroker.keys())
        const responses = await Promise.all(brokers.map(describeConfigsAction))
        const responseResources = responses.reduce(
          (result, { resources }) => [...result, ...resources],
          []
        )

        return { resources: responseResources }
      } catch (e) {
        if (e.type === 'NOT_CONTROLLER') {
          logger.warn('Could not describe configs', { error: e.message, retryCount, retryTime })
          throw e
        }

        bail(e)
      }
    })
  }

  /**
   * @param {Array<ResourceConfig>} resources
   * @param {boolean} [validateOnly=false]
   * @return {Promise}
   *
   * @typedef {Object} ResourceConfig
   * @property {ConfigResourceType} type
   * @property {string} name
   * @property {Array<ResourceConfigEntry>} configEntries
   *
   * @typedef {Object} ResourceConfigEntry
   * @property {string} name
   * @property {string} value
   */
  const alterConfigs = async ({ resources, validateOnly }) => {
    if (!resources || !Array.isArray(resources)) {
      throw new KafkaJSNonRetriableError(`Invalid resources array ${resources}`)
    }

    if (resources.length === 0) {
      throw new KafkaJSNonRetriableError('Resources array cannot be empty')
    }

    const validResourceTypes = Object.values(CONFIG_RESOURCE_TYPES)
    const invalidType = resources.find(r => !validResourceTypes.includes(r.type))

    if (invalidType) {
      throw new KafkaJSNonRetriableError(
        `Invalid resource type ${invalidType.type}: ${JSON.stringify(invalidType)}`
      )
    }

    const invalidName = resources.find(r => !r.name || typeof r.name !== 'string')

    if (invalidName) {
      throw new KafkaJSNonRetriableError(
        `Invalid resource name ${invalidName.name}: ${JSON.stringify(invalidName)}`
      )
    }

    const invalidConfigs = resources.find(r => !Array.isArray(r.configEntries))

    if (invalidConfigs) {
      const { configEntries } = invalidConfigs
      throw new KafkaJSNonRetriableError(
        `Invalid resource configEntries ${configEntries}: ${JSON.stringify(invalidConfigs)}`
      )
    }

    const invalidConfigValue = resources.find(r =>
      r.configEntries.some(e => typeof e.name !== 'string' || typeof e.value !== 'string')
    )

    if (invalidConfigValue) {
      throw new KafkaJSNonRetriableError(
        `Invalid resource config value: ${JSON.stringify(invalidConfigValue)}`
      )
    }

    const retrier = createRetry(retry)

    return retrier(async (bail, retryCount, retryTime) => {
      try {
        await cluster.refreshMetadata()
        const controller = await cluster.findControllerBroker()
        const resourcerByBroker = await groupResourcesByBroker({
          resources,
          defaultBroker: controller,
        })

        const alterConfigsAction = async broker => {
          const targetBroker = broker || controller
          return targetBroker.alterConfigs({
            resources: resourcerByBroker.get(targetBroker),
            validateOnly: !!validateOnly,
          })
        }

        const brokers = Array.from(resourcerByBroker.keys())
        const responses = await Promise.all(brokers.map(alterConfigsAction))
        const responseResources = responses.reduce(
          (result, { resources }) => [...result, ...resources],
          []
        )

        return { resources: responseResources }
      } catch (e) {
        if (e.type === 'NOT_CONTROLLER') {
          logger.warn('Could not alter configs', { error: e.message, retryCount, retryTime })
          throw e
        }

        bail(e)
      }
    })
  }

  /**
<<<<<<< HEAD
   * @deprecated - This method was replaced by `fetchTopicMetadata`. This implementation
   * is limited by the topics in the target group, so it can't fetch all topics when
   * necessary.
   *
   * Fetch metadata for provided topics.
   *
   * If no topics are provided fetch metadata for all topics of which we are aware.
   * @see https://kafka.apache.org/protocol#The_Messages_Metadata
   *
   * @param {Object} [options]
   * @param {string[]} [options.topics]
   * @return {Promise<TopicsMetadata>}
   *
   * @typedef {Object} TopicsMetadata
   * @property {Array<TopicMetadata>} topics
   *
   * @typedef {Object} TopicMetadata
   * @property {String} name
   * @property {Array<PartitionMetadata>} partitions
   *
   * @typedef {Object} PartitionMetadata
   * @property {number} partitionErrorCode Response error code
   * @property {number} partitionId Topic partition id
   * @property {number} leader  The id of the broker acting as leader for this partition.
   * @property {Array<number>} replicas The set of all nodes that host this partition.
   * @property {Array<number>} isr The set of nodes that are in sync with the leader for this partition.
   */
  const getTopicMetadata = async options => {
    const { topics = [] } = options || {}

    topics.forEach(topic => {
      if (!topic) {
        throw new KafkaJSNonRetriableError(`Invalid topic ${topic}`)
      }
    })

    await cluster.refreshMetadataIfNecessary(topics)

    return {
      topics: await Promise.all(
        topics.map(async topic => ({
          name: topic,
          partitions: await cluster.findTopicPartitionMetadata(topic),
        }))
      ),
    }
  }

  /**
=======
>>>>>>> a733eaa2
   * Fetch metadata for provided topics.
   *
   * If no topics are provided fetch metadata for all topics.
   * @see https://kafka.apache.org/protocol#The_Messages_Metadata
   *
   * @param {Object} [options]
   * @param {string[]} [options.topics]
   * @return {Promise<TopicsMetadata>}
   *
   * @typedef {Object} TopicsMetadata
   * @property {Array<TopicMetadata>} topics
   *
   * @typedef {Object} TopicMetadata
   * @property {String} name
   * @property {Array<PartitionMetadata>} partitions
   *
   * @typedef {Object} PartitionMetadata
   * @property {number} partitionErrorCode Response error code
   * @property {number} partitionId Topic partition id
   * @property {number} leader  The id of the broker acting as leader for this partition.
   * @property {Array<number>} replicas The set of all nodes that host this partition.
   * @property {Array<number>} isr The set of nodes that are in sync with the leader for this partition.
   */
  const fetchTopicMetadata = async ({ topics = [] } = {}) => {
    if (topics) {
      topics.forEach(topic => {
        if (!topic || typeof topic !== 'string') {
          throw new KafkaJSNonRetriableError(`Invalid topic ${topic}`)
        }
      })
    }

    const metadata = await cluster.metadata({ topics })

    return {
      topics: metadata.topicMetadata.map(topicMetadata => ({
        name: topicMetadata.topic,
        partitions: topicMetadata.partitionMetadata,
      })),
    }
  }

  /**
   * Describe cluster
   *
   * @return {Promise<ClusterMetadata>}
   *
   * @typedef {Object} ClusterMetadata
   * @property {Array<Broker>} brokers
   * @property {Number} controller Current controller id. Returns null if unknown.
   * @property {String} clusterId
   *
   * @typedef {Object} Broker
   * @property {Number} nodeId
   * @property {String} host
   * @property {Number} port
   */
  const describeCluster = async () => {
    const { brokers: nodes, clusterId, controllerId } = await cluster.metadata({ topics: [] })
    const brokers = nodes.map(({ nodeId, host, port }) => ({
      nodeId,
      host,
      port,
    }))
    const controller =
      controllerId == null || controllerId === NO_CONTROLLER_ID ? null : controllerId

    return {
      brokers,
      controller,
      clusterId,
    }
  }

  /**
   * List groups in a broker
   *
   * @return {Promise<ListGroups>}
   *
   * @typedef {Object} ListGroups
   * @property {Array<ListGroup>} groups
   *
   * @typedef {Object} ListGroup
   * @property {string} groupId
   * @property {string} protocolType
   */
  const listGroups = async () => {
    await cluster.refreshMetadata()
    let groups = []
    await cluster.refreshMetadata()
    for (var nodeId in cluster.brokerPool.brokers) {
      const broker = await cluster.findBroker({ nodeId })
      const response = await broker.listGroups()
      groups = groups.concat(response.groups)
    }

    return { groups }
  }

  /**
   * Describe groups by group ids
   * @param {Array<string>} groupIds
   *
   * @typedef {Object} GroupDescriptions
   * @property {Array<GroupDescription>} groups
   *
   * @return {Promise<GroupDescriptions>}
   */
  const describeGroups = async groupIds => {
    const coordinatorsForGroup = await Promise.all(
      groupIds.map(async groupId => {
        const coordinator = await cluster.findGroupCoordinator({ groupId })
        return {
          coordinator,
          groupId,
        }
      })
    )

    const groupsByCoordinator = Object.values(
      coordinatorsForGroup.reduce((coordinators, { coordinator, groupId }) => {
        const group = coordinators[coordinator.nodeId]

        if (group) {
          coordinators[coordinator.nodeId] = {
            ...group,
            groupIds: [...group.groupIds, groupId],
          }
        } else {
          coordinators[coordinator.nodeId] = { coordinator, groupIds: [groupId] }
        }
        return coordinators
      }, {})
    )

    const responses = await Promise.all(
      groupsByCoordinator.map(async ({ coordinator, groupIds }) => {
        const retrier = createRetry(retry)
        const { groups } = await retrier(() => coordinator.describeGroups({ groupIds }))
        return groups
      })
    )

    const groups = [].concat.apply([], responses)

    return { groups }
  }

  /**
   * Delete groups in a broker
   *
   * @param {string[]} [groupIds]
   * @return {Promise<DeleteGroups>}
   *
   * @typedef {Array} DeleteGroups
   * @property {string} groupId
   * @property {number} errorCode
   */
  const deleteGroups = async groupIds => {
    if (!groupIds || !Array.isArray(groupIds)) {
      throw new KafkaJSNonRetriableError(`Invalid groupIds array ${groupIds}`)
    }

    const invalidGroupId = groupIds.some(g => typeof g !== 'string')

    if (invalidGroupId) {
      throw new KafkaJSNonRetriableError(`Invalid groupId name: ${JSON.stringify(invalidGroupId)}`)
    }

    const retrier = createRetry(retry)

    let results = []

    let clonedGroupIds = groupIds.slice()

    return retrier(async (bail, retryCount, retryTime) => {
      try {
        if (clonedGroupIds.length === 0) return []

        await cluster.refreshMetadata()

        const brokersPerGroups = {}
        const brokersPerNode = {}
        for (const groupId of clonedGroupIds) {
          const broker = await cluster.findGroupCoordinator({ groupId })
          if (brokersPerGroups[broker.nodeId] === undefined) brokersPerGroups[broker.nodeId] = []
          brokersPerGroups[broker.nodeId].push(groupId)
          brokersPerNode[broker.nodeId] = broker
        }

        const res = await Promise.all(
          Object.keys(brokersPerNode).map(
            async nodeId => await brokersPerNode[nodeId].deleteGroups(brokersPerGroups[nodeId])
          )
        )

        const errors = res
          .flatMap(({ results }) =>
            results.map(({ groupId, errorCode, error }) => {
              return { groupId, errorCode, error }
            })
          )
          .filter(({ errorCode }) => errorCode !== 0)

        clonedGroupIds = errors.map(({ groupId }) => groupId)

        if (errors.length > 0) throw new KafkaJSDeleteGroupsError('Error in DeleteGroups', errors)

        results = res.flatMap(({ results }) => results)

        return results
      } catch (e) {
        if (e.type === 'NOT_CONTROLLER' || e.type === 'COORDINATOR_NOT_AVAILABLE') {
          logger.warn('Could not delete groups', { error: e.message, retryCount, retryTime })
          throw e
        }

        bail(e)
      }
    })
  }

  /**
   * Delete topic records up to the selected partition offsets
   *
   * @param {string} topic
   * @param {Array<SeekEntry>} partitions
   * @return {Promise}
   *
   * @typedef {Object} SeekEntry
   * @property {number} partition
   * @property {string} offset
   */
  const deleteTopicRecords = async ({ topic, partitions }) => {
    if (!topic || typeof topic !== 'string') {
      throw new KafkaJSNonRetriableError(`Invalid topic "${topic}"`)
    }

    if (!partitions || partitions.length === 0) {
      throw new KafkaJSNonRetriableError(`Invalid partitions`)
    }

    const partitionsByBroker = cluster.findLeaderForPartitions(
      topic,
      partitions.map(p => p.partition)
    )

    const partitionsFound = values(partitionsByBroker).flat()
    const topicOffsets = await fetchTopicOffsets(topic)

    const leaderNotFoundErrors = []
    partitions.forEach(({ partition, offset }) => {
      // throw if no leader found for partition
      if (!partitionsFound.includes(partition)) {
        leaderNotFoundErrors.push({
          partition,
          offset,
          error: new KafkaJSBrokerNotFound('Could not find the leader for the partition', {
            retriable: false,
          }),
        })
        return
      }
      const { low } = topicOffsets.find(p => p.partition === partition) || {
        high: undefined,
        low: undefined,
      }
      // warn in case of offset below low watermark
      if (parseInt(offset) < parseInt(low) && parseInt(offset) !== -1) {
        logger.warn(
          'The requested offset is before the earliest offset maintained on the partition - no records will be deleted from this partition',
          {
            topic,
            partition,
            offset,
          }
        )
      }
    })

    if (leaderNotFoundErrors.length > 0) {
      throw new KafkaJSDeleteTopicRecordsError({ topic, partitions: leaderNotFoundErrors })
    }

    const seekEntriesByBroker = entries(partitionsByBroker).reduce(
      (obj, [nodeId, nodePartitions]) => {
        obj[nodeId] = {
          topic,
          partitions: partitions.filter(p => nodePartitions.includes(p.partition)),
        }
        return obj
      },
      {}
    )

    const retrier = createRetry(retry)
    return retrier(async bail => {
      try {
        const partitionErrors = []

        const brokerRequests = entries(seekEntriesByBroker).map(
          ([nodeId, { topic, partitions }]) => async () => {
            const broker = await cluster.findBroker({ nodeId })
            await broker.deleteRecords({ topics: [{ topic, partitions }] })
            // remove successful entry so it's ignored on retry
            delete seekEntriesByBroker[nodeId]
          }
        )

        await Promise.all(
          brokerRequests.map(request =>
            request().catch(e => {
              if (e.name === 'KafkaJSDeleteTopicRecordsError') {
                e.partitions.forEach(({ partition, offset, error }) => {
                  partitionErrors.push({
                    partition,
                    offset,
                    error,
                  })
                })
              } else {
                // then it's an unknown error, not from the broker response
                throw e
              }
            })
          )
        )

        if (partitionErrors.length > 0) {
          throw new KafkaJSDeleteTopicRecordsError({
            topic,
            partitions: partitionErrors,
          })
        }
      } catch (e) {
        if (
          e.retriable &&
          e.partitions.some(
            ({ error }) => staleMetadata(error) || error.name === 'KafkaJSMetadataNotLoaded'
          )
        ) {
          await cluster.refreshMetadata()
        }
        throw e
      }
    })
  }

  /**
   * @param {Array<ACLEntry>} acl
   * @return {Promise<void>}
   *
   * @typedef {Object} ACLEntry
   */
  const createAcls = async ({ acl }) => {
    if (!acl || !Array.isArray(acl)) {
      throw new KafkaJSNonRetriableError(`Invalid ACL array ${acl}`)
    }
    if (acl.length === 0) {
      throw new KafkaJSNonRetriableError('Empty ACL array')
    }

    // Validate principal
    if (acl.some(({ principal }) => typeof principal !== 'string')) {
      throw new KafkaJSNonRetriableError(
        'Invalid ACL array, the principals have to be a valid string'
      )
    }

    // Validate host
    if (acl.some(({ host }) => typeof host !== 'string')) {
      throw new KafkaJSNonRetriableError('Invalid ACL array, the hosts have to be a valid string')
    }

    // Validate resourceName
    if (acl.some(({ resourceName }) => typeof resourceName !== 'string')) {
      throw new KafkaJSNonRetriableError(
        'Invalid ACL array, the resourceNames have to be a valid string'
      )
    }

    let invalidType
    // Validate operation
    const validOperationTypes = Object.values(ACL_OPERATION_TYPES)
    invalidType = acl.find(i => !validOperationTypes.includes(i.operation))

    if (invalidType) {
      throw new KafkaJSNonRetriableError(
        `Invalid operation type ${invalidType.operation}: ${JSON.stringify(invalidType)}`
      )
    }

    // Validate resourcePatternTypes
    const validResourcePatternTypes = Object.values(RESOURCE_PATTERN_TYPES)
    invalidType = acl.find(i => !validResourcePatternTypes.includes(i.resourcePatternType))

    if (invalidType) {
      throw new KafkaJSNonRetriableError(
        `Invalid resource pattern type ${invalidType.resourcePatternType}: ${JSON.stringify(
          invalidType
        )}`
      )
    }

    // Validate permissionTypes
    const validPermissionTypes = Object.values(ACL_PERMISSION_TYPES)
    invalidType = acl.find(i => !validPermissionTypes.includes(i.permissionType))

    if (invalidType) {
      throw new KafkaJSNonRetriableError(
        `Invalid permission type ${invalidType.permissionType}: ${JSON.stringify(invalidType)}`
      )
    }

    // Validate resourceTypes
    const validResourceTypes = Object.values(ACL_RESOURCE_TYPES)
    invalidType = acl.find(i => !validResourceTypes.includes(i.resourceType))

    if (invalidType) {
      throw new KafkaJSNonRetriableError(
        `Invalid resource type ${invalidType.resourceType}: ${JSON.stringify(invalidType)}`
      )
    }

    const retrier = createRetry(retry)

    return retrier(async (bail, retryCount, retryTime) => {
      try {
        await cluster.refreshMetadata()
        const broker = await cluster.findControllerBroker()
        await broker.createAcls({ acl })

        return true
      } catch (e) {
        if (e.type === 'NOT_CONTROLLER') {
          logger.warn('Could not create ACL', { error: e.message, retryCount, retryTime })
          throw e
        }

        bail(e)
      }
    })
  }

  /**
   * @param {ACLResourceTypes} resourceType The type of resource
   * @param {string} resourceName The name of the resource
   * @param {ACLResourcePatternTypes} resourcePatternType The resource pattern type filter
   * @param {string} principal The principal name
   * @param {string} host The hostname
   * @param {ACLOperationTypes} operation The type of operation
   * @param {ACLPermissionTypes} permissionType The type of permission
   * @return {Promise<void>}
   *
   * @typedef {number} ACLResourceTypes
   * @typedef {number} ACLResourcePatternTypes
   * @typedef {number} ACLOperationTypes
   * @typedef {number} ACLPermissionTypes
   */
  const describeAcls = async ({
    resourceType,
    resourceName,
    resourcePatternType,
    principal,
    host,
    operation,
    permissionType,
  }) => {
    // Validate principal
    if (typeof principal !== 'string' && typeof principal !== 'undefined') {
      throw new KafkaJSNonRetriableError(
        'Invalid principal, the principal have to be a valid string'
      )
    }

    // Validate host
    if (typeof host !== 'string' && typeof host !== 'undefined') {
      throw new KafkaJSNonRetriableError('Invalid host, the host have to be a valid string')
    }

    // Validate resourceName
    if (typeof resourceName !== 'string' && typeof resourceName !== 'undefined') {
      throw new KafkaJSNonRetriableError(
        'Invalid resourceName, the resourceName have to be a valid string'
      )
    }

    // Validate operation
    const validOperationTypes = Object.values(ACL_OPERATION_TYPES)
    if (!validOperationTypes.includes(operation)) {
      throw new KafkaJSNonRetriableError(`Invalid operation type ${operation}`)
    }

    // Validate resourcePatternType
    const validResourcePatternTypes = Object.values(RESOURCE_PATTERN_TYPES)
    if (!validResourcePatternTypes.includes(resourcePatternType)) {
      throw new KafkaJSNonRetriableError(
        `Invalid resource pattern filter type ${resourcePatternType}`
      )
    }

    // Validate permissionType
    const validPermissionTypes = Object.values(ACL_PERMISSION_TYPES)
    if (!validPermissionTypes.includes(permissionType)) {
      throw new KafkaJSNonRetriableError(`Invalid permission type ${permissionType}`)
    }

    // Validate resourceType
    const validResourceTypes = Object.values(ACL_RESOURCE_TYPES)
    if (!validResourceTypes.includes(resourceType)) {
      throw new KafkaJSNonRetriableError(`Invalid resource type ${resourceType}`)
    }

    const retrier = createRetry(retry)

    return retrier(async (bail, retryCount, retryTime) => {
      try {
        await cluster.refreshMetadata()
        const broker = await cluster.findControllerBroker()
        const { resources } = await broker.describeAcls({
          resourceType,
          resourceName,
          resourcePatternType,
          principal,
          host,
          operation,
          permissionType,
        })
        return { resources }
      } catch (e) {
        if (e.type === 'NOT_CONTROLLER') {
          logger.warn('Could not describe ACL', { error: e.message, retryCount, retryTime })
          throw e
        }

        bail(e)
      }
    })
  }

  /**
   * @param {Array<ACLFilter>} filters
   * @return {Promise<void>}
   *
   * @typedef {Object} ACLFilter
   */
  const deleteAcls = async ({ filters }) => {
    if (!filters || !Array.isArray(filters)) {
      throw new KafkaJSNonRetriableError(`Invalid ACL Filter array ${filters}`)
    }

    if (filters.length === 0) {
      throw new KafkaJSNonRetriableError('Empty ACL Filter array')
    }

    // Validate principal
    if (
      filters.some(
        ({ principal }) => typeof principal !== 'string' && typeof principal !== 'undefined'
      )
    ) {
      throw new KafkaJSNonRetriableError(
        'Invalid ACL Filter array, the principals have to be a valid string'
      )
    }

    // Validate host
    if (filters.some(({ host }) => typeof host !== 'string' && typeof host !== 'undefined')) {
      throw new KafkaJSNonRetriableError(
        'Invalid ACL Filter array, the hosts have to be a valid string'
      )
    }

    // Validate resourceName
    if (
      filters.some(
        ({ resourceName }) =>
          typeof resourceName !== 'string' && typeof resourceName !== 'undefined'
      )
    ) {
      throw new KafkaJSNonRetriableError(
        'Invalid ACL Filter array, the resourceNames have to be a valid string'
      )
    }

    let invalidType
    // Validate operation
    const validOperationTypes = Object.values(ACL_OPERATION_TYPES)
    invalidType = filters.find(i => !validOperationTypes.includes(i.operation))

    if (invalidType) {
      throw new KafkaJSNonRetriableError(
        `Invalid operation type ${invalidType.operation}: ${JSON.stringify(invalidType)}`
      )
    }

    // Validate resourcePatternTypes
    const validResourcePatternTypes = Object.values(RESOURCE_PATTERN_TYPES)
    invalidType = filters.find(i => !validResourcePatternTypes.includes(i.resourcePatternType))

    if (invalidType) {
      throw new KafkaJSNonRetriableError(
        `Invalid resource pattern type ${invalidType.resourcePatternType}: ${JSON.stringify(
          invalidType
        )}`
      )
    }

    // Validate permissionTypes
    const validPermissionTypes = Object.values(ACL_PERMISSION_TYPES)
    invalidType = filters.find(i => !validPermissionTypes.includes(i.permissionType))

    if (invalidType) {
      throw new KafkaJSNonRetriableError(
        `Invalid permission type ${invalidType.permissionType}: ${JSON.stringify(invalidType)}`
      )
    }

    // Validate resourceTypes
    const validResourceTypes = Object.values(ACL_RESOURCE_TYPES)
    invalidType = filters.find(i => !validResourceTypes.includes(i.resourceType))

    if (invalidType) {
      throw new KafkaJSNonRetriableError(
        `Invalid resource type ${invalidType.resourceType}: ${JSON.stringify(invalidType)}`
      )
    }

    const retrier = createRetry(retry)

    return retrier(async (bail, retryCount, retryTime) => {
      try {
        await cluster.refreshMetadata()
        const broker = await cluster.findControllerBroker()
        const { filterResponses } = await broker.deleteAcls({ filters })
        return { filterResponses }
      } catch (e) {
        if (e.type === 'NOT_CONTROLLER') {
          logger.warn('Could not delete ACL', { error: e.message, retryCount, retryTime })
          throw e
        }

        bail(e)
      }
    })
  }

  /** @type {import("../../types").Admin["on"]} */
  const on = (eventName, listener) => {
    if (!eventNames.includes(eventName)) {
      throw new KafkaJSNonRetriableError(`Event name should be one of ${eventKeys}`)
    }

    return instrumentationEmitter.addListener(unwrapEvent(eventName), event => {
      event.type = wrapEvent(event.type)
      Promise.resolve(listener(event)).catch(e => {
        logger.error(`Failed to execute listener: ${e.message}`, {
          eventName,
          stack: e.stack,
        })
      })
    })
  }

  /**
   * @return {Object} logger
   */
  const getLogger = () => logger

  return {
    connect,
    disconnect,
    listTopics,
    createTopics,
    deleteTopics,
    createPartitions,
    fetchTopicMetadata,
    describeCluster,
    events,
    fetchOffsets,
    fetchTopicOffsets,
    fetchTopicOffsetsByTimestamp,
    setOffsets,
    resetOffsets,
    describeConfigs,
    alterConfigs,
    on,
    logger: getLogger,
    listGroups,
    describeGroups,
    deleteGroups,
    describeAcls,
    deleteAcls,
    createAcls,
    deleteTopicRecords,
  }
}<|MERGE_RESOLUTION|>--- conflicted
+++ resolved
@@ -46,12 +46,22 @@
 }
 
 const isConsumerGroupRunning = description => ['Empty', 'Dead'].includes(description.state)
+const findPartitionsForTopics = async (cluster, topics) => {
+  await cluster.refreshMetadataIfNecessary(topics)
+  return topics.reduce(
+    (metadataByTopic, topic) => ({
+      ...metadataByTopic,
+      [topic]: cluster
+        .findTopicPartitionMetadata(topic)
+        .map(({ partitionId }) => partitionId)
+        .sort(),
+    }),
+    {}
+  )
+}
 const findTopicPartitions = async (cluster, topic) => {
-  await cluster.refreshMetadataIfNecessary([topic])
-  return cluster
-    .findTopicPartitionMetadata(topic)
-    .map(({ partitionId }) => partitionId)
-    .sort()
+  const partitionsByTopic = await findPartitionsForTopics(cluster, [topic])
+  return partitionsByTopic[topic]
 }
 const indexByPartition = array =>
   array.reduce(
@@ -349,8 +359,7 @@
 
     return retrier(async (bail, retryCount, retryTime) => {
       try {
-        await cluster.addTargetTopic(topic)
-        await cluster.refreshMetadataIfNecessary()
+        await cluster.refreshMetadataIfNecessary([topic])
 
         const metadata = cluster.findTopicPartitionMetadata(topic)
         const partitions = metadata.map(p => ({ partition: p.partitionId }))
@@ -416,13 +425,18 @@
     }
 
     const coordinator = await cluster.findGroupCoordinator({ groupId })
-    const topicsToFetch = await Promise.all(
-      topics.map(async topic => {
-        const partitions = await findTopicPartitions(cluster, topic)
-        const partitionsToFetch = partitions.map(partition => ({ partition }))
-        return { topic, partitions: partitionsToFetch }
-      })
-    )
+    const partitionsByTopic = await findPartitionsForTopics(cluster, topics)
+    const topicsToFetch = Object.entries(partitionsByTopic).map(([topic, partitions]) => ({
+      topic,
+      partitions,
+    }))
+    // const topicsToFetch = await Promise.all(
+    //   topics.map(async topic => {
+    //     const partitions = await findTopicPartitions(cluster, topic)
+    //     const partitionsToFetch = partitions.map(partition => ({ partition }))
+    //     return { topic, partitions: partitionsToFetch }
+    //   })
+    // )
     let { responses: consumerOffsets } = await coordinator.offsetFetch({
       groupId,
       topics: topicsToFetch,
@@ -756,58 +770,6 @@
   }
 
   /**
-<<<<<<< HEAD
-   * @deprecated - This method was replaced by `fetchTopicMetadata`. This implementation
-   * is limited by the topics in the target group, so it can't fetch all topics when
-   * necessary.
-   *
-   * Fetch metadata for provided topics.
-   *
-   * If no topics are provided fetch metadata for all topics of which we are aware.
-   * @see https://kafka.apache.org/protocol#The_Messages_Metadata
-   *
-   * @param {Object} [options]
-   * @param {string[]} [options.topics]
-   * @return {Promise<TopicsMetadata>}
-   *
-   * @typedef {Object} TopicsMetadata
-   * @property {Array<TopicMetadata>} topics
-   *
-   * @typedef {Object} TopicMetadata
-   * @property {String} name
-   * @property {Array<PartitionMetadata>} partitions
-   *
-   * @typedef {Object} PartitionMetadata
-   * @property {number} partitionErrorCode Response error code
-   * @property {number} partitionId Topic partition id
-   * @property {number} leader  The id of the broker acting as leader for this partition.
-   * @property {Array<number>} replicas The set of all nodes that host this partition.
-   * @property {Array<number>} isr The set of nodes that are in sync with the leader for this partition.
-   */
-  const getTopicMetadata = async options => {
-    const { topics = [] } = options || {}
-
-    topics.forEach(topic => {
-      if (!topic) {
-        throw new KafkaJSNonRetriableError(`Invalid topic ${topic}`)
-      }
-    })
-
-    await cluster.refreshMetadataIfNecessary(topics)
-
-    return {
-      topics: await Promise.all(
-        topics.map(async topic => ({
-          name: topic,
-          partitions: await cluster.findTopicPartitionMetadata(topic),
-        }))
-      ),
-    }
-  }
-
-  /**
-=======
->>>>>>> a733eaa2
    * Fetch metadata for provided topics.
    *
    * If no topics are provided fetch metadata for all topics.
