--- conflicted
+++ resolved
@@ -148,7 +148,64 @@
     expect(hitConcurrencyLimit).toBeTrue()
   })
 
-<<<<<<< HEAD
+  it('concurrent heartbeats are consolidated and respect heartbeatInterval', async () => {
+    const partitionsConsumedConcurrently = 5
+    const numberPartitions = 10
+    const heartbeatInterval = 50
+    consumer = createConsumer({
+      cluster,
+      groupId,
+      maxWaitTimeInMs: 0,
+      heartbeatInterval,
+      logger: newLogger(),
+    })
+    topicName = `test-topic-${secureRandom()}`
+    await createTopic({
+      topic: topicName,
+      partitions: numberPartitions,
+    })
+    await consumer.connect()
+    await producer.connect()
+
+    let then = Date.now()
+    const heartbeats = []
+    await consumer.subscribe({ topic: topicName, fromBeginning: true })
+    consumer.on(consumer.events.HEARTBEAT, () => {
+      const now = Date.now()
+      heartbeats.push(now - then)
+      then = now
+    })
+
+    const messagesConsumed = []
+    consumer.run({
+      partitionsConsumedConcurrently,
+      eachBatch: async ({ batch: { messages }, heartbeat }) => {
+        for (const event of messages) {
+          await Promise.all([heartbeat(), heartbeat()])
+          await sleep(1)
+          messagesConsumed.push(event)
+        }
+      },
+    })
+
+    await waitForConsumerToJoinGroup(consumer)
+
+    const messages = Array(200)
+      .fill()
+      .map(() => {
+        const value = secureRandom()
+        return { key: `key-${value}`, value: `value-${value}` }
+      })
+
+    await producer.send({ acks: 1, topic: topicName, messages })
+    await waitForMessages(messagesConsumed, { number: messages.length })
+
+    expect(messagesConsumed.length).toEqual(messages.length)
+    for (const deltaTime of heartbeats) {
+      expect(deltaTime).toBeGreaterThanOrEqual(heartbeatInterval)
+    }
+  })
+
   it('after an error, aborts pending batch processing before retrying', async () => {
     const partitionsConsumedConcurrently = 1
     topicName = `test-topic-${secureRandom()}`
@@ -209,40 +266,10 @@
     let inProgress = 0
     let eachBatchCallCount = 0
     let exceededConcurrencyLimit = false
-=======
-  it('concurrent heartbeats are consolidated and respect heartbeatInterval', async () => {
-    const partitionsConsumedConcurrently = 5
-    const numberPartitions = 10
-    const heartbeatInterval = 50
-    consumer = createConsumer({
-      cluster,
-      groupId,
-      maxWaitTimeInMs: 0,
-      heartbeatInterval,
-      logger: newLogger(),
-    })
-    topicName = `test-topic-${secureRandom()}`
-    await createTopic({
-      topic: topicName,
-      partitions: numberPartitions,
-    })
-    await consumer.connect()
-    await producer.connect()
-
-    let then = Date.now()
-    const heartbeats = []
-    await consumer.subscribe({ topic: topicName, fromBeginning: true })
-    consumer.on(consumer.events.HEARTBEAT, () => {
-      const now = Date.now()
-      heartbeats.push(now - then)
-      then = now
-    })
->>>>>>> 958eda14
 
     const messagesConsumed = []
     consumer.run({
       partitionsConsumedConcurrently,
-<<<<<<< HEAD
       eachBatch: async ({ batch: { messages } }) => {
         if (eachBatchCallCount++ === partitionsConsumedConcurrently - 1)
           throw new KafkaJSError(new Error('💣'), { retriable: true })
@@ -254,24 +281,12 @@
           messagesConsumed.push(event)
         }
         inProgress--
-=======
-      eachBatch: async ({ batch: { messages }, heartbeat }) => {
-        for (const event of messages) {
-          await Promise.all([heartbeat(), heartbeat()])
-          await sleep(1)
-          messagesConsumed.push(event)
-        }
->>>>>>> 958eda14
       },
     })
 
     await waitForConsumerToJoinGroup(consumer)
 
-<<<<<<< HEAD
     const messages = Array(100)
-=======
-    const messages = Array(200)
->>>>>>> 958eda14
       .fill()
       .map(() => {
         const value = secureRandom()
@@ -280,16 +295,8 @@
 
     await producer.send({ acks: 1, topic: topicName, messages })
     await waitForMessages(messagesConsumed, { number: messages.length })
-<<<<<<< HEAD
     expect(messagesConsumed.length).toEqual(messages.length)
     expect(exceededConcurrencyLimit).toBeFalse()
-=======
-
-    expect(messagesConsumed.length).toEqual(messages.length)
-    for (const deltaTime of heartbeats) {
-      expect(deltaTime).toBeGreaterThanOrEqual(heartbeatInterval)
-    }
->>>>>>> 958eda14
   })
 
   it('consume GZIP messages', async () => {
