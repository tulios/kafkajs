--- conflicted
+++ resolved
@@ -1,9 +1,5 @@
-<<<<<<< HEAD
-const createLagBasedAssigner = require('./assigners/lagBasedAssigner')
-=======
 const Long = require('long')
 const createRoundRobinAssigned = require('./assigners/roundRobinAssigner')
->>>>>>> 5c35d7e7
 const ConsumerGroup = require('./consumerGroup')
 const Runner = require('./runner')
 const events = require('./instrumentationEvents')
@@ -32,18 +28,15 @@
     retries: 10,
   },
 }) => {
+  const topics = {}
   const instrumentationEmitter = new InstrumentationEventEmitter()
   const logger = rootLogger.namespace('Consumer')
-<<<<<<< HEAD
   const assigner = createPartitionAssigner({
     cluster,
     groupId,
     logger,
   })
-=======
 
->>>>>>> 5c35d7e7
-  const topics = {}
   let runner = null
   let consumerGroup = null
 
